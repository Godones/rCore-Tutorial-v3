[package]
name = "os"
version = "0.1.0"
authors = ["Yifan Wu <shinbokuow@163.com>"]
edition = "2018"

# See more keys and their definitions at https://doc.rust-lang.org/cargo/reference/manifest.html

[dependencies]
riscv = { git = "https://github.com/rcore-os/riscv", features = ["inline-asm"] }
lazy_static = { version = "1.4.0", features = ["spin_no_std"] }
buddy_system_allocator = "0.6"
bitflags = "1.2.1"
xmas-elf = "0.7.0"
volatile = "0.3"
virtio-drivers = { git = "https://github.com/rcore-os/virtio-drivers" }
<<<<<<< HEAD
# k210-pac = { git = "https://github.com/wyfcyx/k210-pac" }
# k210-hal = { git = "https://github.com/wyfcyx/k210-hal" }
# k210-soc = { git = "https://github.com/wyfcyx/k210-soc" }
# easy-fs = { path = "../easy-fs" }
#log = "0.4"
spin = "0.7.0"
# [features]
# board_qemu = []
# board_k210 = []
=======
k210-pac = { git = "https://github.com/wyfcyx/k210-pac" }
k210-hal = { git = "https://github.com/wyfcyx/k210-hal" }
k210-soc = { git = "https://github.com/wyfcyx/k210-soc" }
easy-fs = { path = "../easy-fs" }

[features]
board_qemu = []
board_k210 = []

[profile.release]
debug = true
>>>>>>> ae7160a5
<|MERGE_RESOLUTION|>--- conflicted
+++ resolved
@@ -14,7 +14,6 @@
 xmas-elf = "0.7.0"
 volatile = "0.3"
 virtio-drivers = { git = "https://github.com/rcore-os/virtio-drivers" }
-<<<<<<< HEAD
 # k210-pac = { git = "https://github.com/wyfcyx/k210-pac" }
 # k210-hal = { git = "https://github.com/wyfcyx/k210-hal" }
 # k210-soc = { git = "https://github.com/wyfcyx/k210-soc" }
@@ -23,17 +22,4 @@
 spin = "0.7.0"
 # [features]
 # board_qemu = []
-# board_k210 = []
-=======
-k210-pac = { git = "https://github.com/wyfcyx/k210-pac" }
-k210-hal = { git = "https://github.com/wyfcyx/k210-hal" }
-k210-soc = { git = "https://github.com/wyfcyx/k210-soc" }
-easy-fs = { path = "../easy-fs" }
-
-[features]
-board_qemu = []
-board_k210 = []
-
-[profile.release]
-debug = true
->>>>>>> ae7160a5
+# board_k210 = []