use super::{frame_alloc, FrameTracker, PhysAddr, PhysPageNum, StepByOne, VirtAddr, VirtPageNum};
use alloc::string::String;
use alloc::vec;
use alloc::vec::Vec;
use bitflags::*;

bitflags! {
    pub struct PTEFlags: u8 {
        const V = 1 << 0;
        const R = 1 << 1;
        const W = 1 << 2;
        const X = 1 << 3;
        const U = 1 << 4;
        const G = 1 << 5;
        const A = 1 << 6;
        const D = 1 << 7;
    }
}

#[derive(Copy, Clone)]
#[repr(C)]
pub struct PageTableEntry {
    pub bits: usize,
}

impl PageTableEntry {
    pub fn new(ppn: PhysPageNum, flags: PTEFlags) -> Self {
        PageTableEntry {
            bits: ppn.0 << 10 | flags.bits as usize,
        }
    }
    pub fn empty() -> Self {
        PageTableEntry { bits: 0 }
    }
    pub fn ppn(&self) -> PhysPageNum {
        (self.bits >> 10 & ((1usize << 44) - 1)).into()
    }
    pub fn flags(&self) -> PTEFlags {
        PTEFlags::from_bits(self.bits as u8).unwrap()
    }
    pub fn is_valid(&self) -> bool {
        (self.flags() & PTEFlags::V) != PTEFlags::empty()
    }
    pub fn readable(&self) -> bool {
        (self.flags() & PTEFlags::R) != PTEFlags::empty()
    }
    pub fn writable(&self) -> bool {
        (self.flags() & PTEFlags::W) != PTEFlags::empty()
    }
    pub fn executable(&self) -> bool {
        (self.flags() & PTEFlags::X) != PTEFlags::empty()
    }
}

pub struct PageTable {
    root_ppn: PhysPageNum,
    frames: Vec<FrameTracker>,
}

/// Assume that it won't oom when creating/mapping.
impl PageTable {
    pub fn new() -> Self {
        let frame = frame_alloc().unwrap();
        PageTable {
            root_ppn: frame.ppn,
            frames: vec![frame],
        }
    }
    /// Temporarily used to get arguments from user space.
    pub fn from_token(satp: usize) -> Self {
        Self {
            root_ppn: PhysPageNum::from(satp & ((1usize << 44) - 1)),
            frames: Vec::new(),
        }
    }
    fn find_pte_create(&mut self, vpn: VirtPageNum) -> Option<&mut PageTableEntry> {
        let idxs = vpn.indexes();
        let mut ppn = self.root_ppn;
        let mut result: Option<&mut PageTableEntry> = None;
        for (i, idx) in idxs.iter().enumerate() {
            let pte = &mut ppn.get_pte_array()[*idx];
            if i == 2 {
                result = Some(pte);
                break;
            }
            if !pte.is_valid() {
                let frame = frame_alloc().unwrap();
                *pte = PageTableEntry::new(frame.ppn, PTEFlags::V);
                self.frames.push(frame);
            }
            ppn = pte.ppn();
        }
        result
    }
    fn find_pte(&self, vpn: VirtPageNum) -> Option<&mut PageTableEntry> {
        let idxs = vpn.indexes();
        let mut ppn = self.root_ppn;
        let mut result: Option<&mut PageTableEntry> = None;
<<<<<<< HEAD
        for i in 0..3 {
            let pte = &mut ppn.get_pte_array()[idxs[i]];
=======
        for (i, idx) in idxs.iter().enumerate() {
            let pte = &mut ppn.get_pte_array()[*idx];
>>>>>>> 61152471
            if i == 2 {
                result = Some(pte);
                break;
            }
            if !pte.is_valid() {
                return None;
            }
            ppn = pte.ppn();
        }
        result
    }
    #[allow(unused)]
    pub fn map(&mut self, vpn: VirtPageNum, ppn: PhysPageNum, flags: PTEFlags) {
        let pte = self.find_pte_create(vpn).unwrap();
        assert!(!pte.is_valid(), "vpn {:?} is mapped before mapping", vpn);
        *pte = PageTableEntry::new(ppn, flags | PTEFlags::V);
    }
    #[allow(unused)]
    pub fn unmap(&mut self, vpn: VirtPageNum) {
        let pte = self.find_pte(vpn).unwrap();
        assert!(pte.is_valid(), "vpn {:?} is invalid before unmapping", vpn);
        *pte = PageTableEntry::empty();
    }
    pub fn translate(&self, vpn: VirtPageNum) -> Option<PageTableEntry> {
        self.find_pte(vpn).map(|pte| *pte)
    }
    pub fn translate_va(&self, va: VirtAddr) -> Option<PhysAddr> {
        self.find_pte(va.clone().floor()).map(|pte| {
            let aligned_pa: PhysAddr = pte.ppn().into();
            let offset = va.page_offset();
            let aligned_pa_usize: usize = aligned_pa.into();
            (aligned_pa_usize + offset).into()
        })
    }
    pub fn token(&self) -> usize {
        8usize << 60 | self.root_ppn.0
    }
}

pub fn translated_byte_buffer(token: usize, ptr: *const u8, len: usize) -> Vec<&'static mut [u8]> {
    let page_table = PageTable::from_token(token);
    let mut start = ptr as usize;
    let end = start + len;
    let mut v = Vec::new();
    while start < end {
        let start_va = VirtAddr::from(start);
        let mut vpn = start_va.floor();
        let ppn = page_table.translate(vpn).unwrap().ppn();
        vpn.step();
        let mut end_va: VirtAddr = vpn.into();
        end_va = end_va.min(VirtAddr::from(end));
        if end_va.page_offset() == 0 {
            v.push(&mut ppn.get_bytes_array()[start_va.page_offset()..]);
        } else {
            v.push(&mut ppn.get_bytes_array()[start_va.page_offset()..end_va.page_offset()]);
        }
        start = end_va.into();
    }
    v
}

/// Load a string from other address spaces into kernel space without an end `\0`.
pub fn translated_str(token: usize, ptr: *const u8) -> String {
    let page_table = PageTable::from_token(token);
    let mut string = String::new();
    let mut va = ptr as usize;
    loop {
        let ch: u8 = *(page_table
            .translate_va(VirtAddr::from(va))
            .unwrap()
            .get_mut());
        if ch == 0 {
            break;
        }
        string.push(ch as char);
        va += 1;
    }
    string
}

pub fn translated_ref<T>(token: usize, ptr: *const T) -> &'static T {
    let page_table = PageTable::from_token(token);
    page_table
        .translate_va(VirtAddr::from(ptr as usize))
        .unwrap()
        .get_ref()
}

pub fn translated_refmut<T>(token: usize, ptr: *mut T) -> &'static mut T {
    let page_table = PageTable::from_token(token);
    let va = ptr as usize;
    page_table
        .translate_va(VirtAddr::from(va))
        .unwrap()
        .get_mut()
}

pub struct UserBuffer {
    pub buffers: Vec<&'static mut [u8]>,
}

impl UserBuffer {
    pub fn new(buffers: Vec<&'static mut [u8]>) -> Self {
        Self { buffers }
    }
    pub fn len(&self) -> usize {
        let mut total: usize = 0;
        for b in self.buffers.iter() {
            total += b.len();
        }
        total
    }
}

impl IntoIterator for UserBuffer {
    type Item = *mut u8;
    type IntoIter = UserBufferIterator;
    fn into_iter(self) -> Self::IntoIter {
        UserBufferIterator {
            buffers: self.buffers,
            current_buffer: 0,
            current_idx: 0,
        }
    }
}

pub struct UserBufferIterator {
    buffers: Vec<&'static mut [u8]>,
    current_buffer: usize,
    current_idx: usize,
}

impl Iterator for UserBufferIterator {
    type Item = *mut u8;
    fn next(&mut self) -> Option<Self::Item> {
        if self.current_buffer >= self.buffers.len() {
            None
        } else {
            let r = &mut self.buffers[self.current_buffer][self.current_idx] as *mut _;
            if self.current_idx + 1 == self.buffers[self.current_buffer].len() {
                self.current_idx = 0;
                self.current_buffer += 1;
            } else {
                self.current_idx += 1;
            }
            Some(r)
        }
    }
}<|MERGE_RESOLUTION|>--- conflicted
+++ resolved
@@ -96,13 +96,8 @@
         let idxs = vpn.indexes();
         let mut ppn = self.root_ppn;
         let mut result: Option<&mut PageTableEntry> = None;
-<<<<<<< HEAD
-        for i in 0..3 {
-            let pte = &mut ppn.get_pte_array()[idxs[i]];
-=======
         for (i, idx) in idxs.iter().enumerate() {
             let pte = &mut ppn.get_pte_array()[*idx];
->>>>>>> 61152471
             if i == 2 {
                 result = Some(pte);
                 break;
