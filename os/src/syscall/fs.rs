use crate::mm::{
    UserBuffer,
    translated_byte_buffer,
    translated_refmut,
    translated_str,
};
use crate::task::{current_user_token, current_process};
use crate::fs::{make_pipe, OpenFlags, open_file};
use alloc::sync::Arc;

pub fn sys_write(fd: usize, buf: *const u8, len: usize) -> isize {
    let token = current_user_token();
    let process = current_process();
    let inner = process.inner_exclusive_access();
    if fd >= inner.fd_table.len() {
        return -1;
    }
    if let Some(file) = &inner.fd_table[fd] {
        if !file.writable() {
            return -1;
        }
        let file = file.clone();
        // release current task TCB manually to avoid multi-borrow
        drop(inner);
        file.write(
            UserBuffer::new(translated_byte_buffer(token, buf, len))
        ) as isize
    } else {
        -1
    }
}

pub fn sys_read(fd: usize, buf: *const u8, len: usize) -> isize {
    let token = current_user_token();
    let process = current_process();
    let inner = process.inner_exclusive_access();
    if fd >= inner.fd_table.len() {
        return -1;
    }
    if let Some(file) = &inner.fd_table[fd] {
        let file = file.clone();
        if !file.readable() {
            return -1;
        }
        // release current task TCB manually to avoid multi-borrow
        drop(inner);
        file.read(
            UserBuffer::new(translated_byte_buffer(token, buf, len))
        ) as isize
    } else {
        -1
    }
}

pub fn sys_open(path: *const u8, flags: u32) -> isize {
    let process = current_process();
    let token = current_user_token();
    let path = translated_str(token, path);
    if let Some(inode) = open_file(
        path.as_str(),
        OpenFlags::from_bits(flags).unwrap()
    ) {
        let mut inner = process.inner_exclusive_access();
        let fd = inner.alloc_fd();
        inner.fd_table[fd] = Some(inode);
        fd as isize
    } else {
        -1
    }
}

pub fn sys_close(fd: usize) -> isize {
    let process = current_process();
    let mut inner = process.inner_exclusive_access();
    if fd >= inner.fd_table.len() {
        return -1;
    }
    if inner.fd_table[fd].is_none() {
        return -1;
    }
    inner.fd_table[fd].take();
    0
}

pub fn sys_pipe(pipe: *mut usize) -> isize {
    let process = current_process();
    let token = current_user_token();
    let mut inner = process.inner_exclusive_access();
    let (pipe_read, pipe_write) = make_pipe();
    let read_fd = inner.alloc_fd();
    inner.fd_table[read_fd] = Some(pipe_read);
    let write_fd = inner.alloc_fd();
    inner.fd_table[write_fd] = Some(pipe_write);
    *translated_refmut(token, pipe) = read_fd;
    *translated_refmut(token, unsafe { pipe.add(1) }) = write_fd;
    0
}

pub fn sys_dup(fd: usize) -> isize {
<<<<<<< HEAD
    let task = current_task().unwrap();
    let mut inner = task.acquire_inner_lock();
=======
    let process = current_process();
    let mut inner = process.inner_exclusive_access();
>>>>>>> 2041a7c0
    if fd >= inner.fd_table.len() {
        return -1;
    }
    if inner.fd_table[fd].is_none() {
        return -1;
    }
    let new_fd = inner.alloc_fd();
    inner.fd_table[new_fd] = Some(Arc::clone(inner.fd_table[fd].as_ref().unwrap()));
    new_fd as isize
}<|MERGE_RESOLUTION|>--- conflicted
+++ resolved
@@ -97,13 +97,8 @@
 }
 
 pub fn sys_dup(fd: usize) -> isize {
-<<<<<<< HEAD
-    let task = current_task().unwrap();
-    let mut inner = task.acquire_inner_lock();
-=======
     let process = current_process();
     let mut inner = process.inner_exclusive_access();
->>>>>>> 2041a7c0
     if fd >= inner.fd_table.len() {
         return -1;
     }
